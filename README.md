--- conflicted
+++ resolved
@@ -1,6 +1,5 @@
 # CNC Technical AI
 
-<<<<<<< HEAD
 A chatbot that provides detailed technical information about CNC machines and related products. It is built using Python, Flask, and OpenAI's GPT-3, and is deployed on Heroku.
 
 ## Note
@@ -14,14 +13,7 @@
 - **Python 3.x**: The project is built on Python. You can download it from [here](https://www.python.org/downloads/).
 - **pip**: This is Python's package installer. It generally comes installed with Python.
 - **OpenAI API Key**: You'll need an API key from OpenAI to access their GPT-3 model. You can get one from [OpenAI's website](https://beta.openai.com/signup/).
-=======
-A chatbot which can provide detailed technical information about CNC as well as products.
-It is built using Python and Flask, and deployed on Heroku.
 
-## Note
-
-This is a work in progress. This is for testing purposes only. It will almost certainly not work as intended and tell you incorrect information. Always double check with a professional or suffer the consequences.
->>>>>>> fcf53c4c
 
 ## Getting Started
 
